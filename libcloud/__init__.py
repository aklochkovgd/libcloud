--- conflicted
+++ resolved
@@ -21,11 +21,7 @@
 
 __all__ = ["__version__", "enable_debug"]
 
-<<<<<<< HEAD
-__version__ = "0.3.1.2"
-=======
 __version__ = "0.3.1.3"
->>>>>>> 4774e4e1
 
 
 def enable_debug(fo):
